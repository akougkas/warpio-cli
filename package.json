{
<<<<<<< HEAD
  "name": "@warpio/warpio-cli",
  "version": "0.1.17",
=======
  "name": "@google/gemini-cli",
  "version": "0.1.19",
>>>>>>> b655d8f0
  "engines": {
    "node": ">=20.0.0"
  },
  "type": "module",
  "workspaces": [
    "packages/*"
  ],
  "private": "true",
  "repository": {
    "type": "git",
    "url": "git+https://github.com/akougkas/warpio-cli.git"
  },
  "config": {
    "sandboxImageUri": "us-docker.pkg.dev/gemini-code-dev/gemini-cli/sandbox:0.1.19"
  },
  "scripts": {
    "start": "node scripts/start.js",
    "debug": "cross-env DEBUG=1 node --inspect-brk scripts/start.js",
    "auth:npm": "npx google-artifactregistry-auth",
    "auth:docker": "gcloud auth configure-docker us-west1-docker.pkg.dev",
    "auth": "npm run auth:npm && npm run auth:docker",
    "generate": "node scripts/generate-git-commit-info.js",
    "build": "node scripts/build.js",
    "build-and-start": "npm run build && npm run start",
    "build:vscode": "node scripts/build_vscode_companion.js",
    "build:all": "npm run build && npm run build:sandbox && npm run build:vscode",
    "build:packages": "npm run build --workspaces",
    "build:sandbox": "node scripts/build_sandbox.js --skip-npm-install-build",
    "bundle": "npm run generate && node esbuild.config.js && node scripts/copy_bundle_assets.js",
    "test": "npm run test --workspaces --if-present",
    "test:ci": "npm run test:ci --workspaces --if-present && npm run test:scripts",
    "test:scripts": "vitest run --config ./scripts/tests/vitest.config.ts",
    "test:e2e": "cross-env VERBOSE=true KEEP_OUTPUT=true npm run test:integration:sandbox:none",
    "test:integration:all": "npm run test:integration:sandbox:none && npm run test:integration:sandbox:docker && npm run test:integration:sandbox:podman",
    "test:integration:sandbox:none": "GEMINI_SANDBOX=false vitest run --root ./integration-tests",
    "test:integration:sandbox:docker": "npm run build:sandbox && GEMINI_SANDBOX=docker vitest run --root ./integration-tests",
    "test:integration:sandbox:podman": "GEMINI_SANDBOX=podman vitest run --root ./integration-tests",
    "lint": "eslint . --ext .ts,.tsx && eslint integration-tests",
    "lint:fix": "eslint . --fix && eslint integration-tests --fix",
    "lint:ci": "eslint . --ext .ts,.tsx --max-warnings 0 && eslint integration-tests --max-warnings 0",
    "format": "prettier --experimental-cli --write .",
    "typecheck": "npm run typecheck --workspaces --if-present",
    "preflight": "npm run clean && npm ci && npm run format && npm run lint:ci && npm run build && npm run typecheck && npm run test:ci",
    "prepare": "npm run bundle",
    "prepare:package": "node scripts/prepare-package.js",
    "release:version": "node scripts/version.js",
    "telemetry": "node scripts/telemetry.js",
    "clean": "node scripts/clean.js"
  },
  "bin": {
    "warpio": "bundle/gemini.js"
  },
  "files": [
    "bundle/",
    "README.md",
    "LICENSE"
  ],
  "devDependencies": {
    "@types/marked": "^5.0.2",
    "@types/micromatch": "^4.0.9",
    "@types/mime-types": "^3.0.1",
    "@types/minimatch": "^5.1.2",
    "@types/mock-fs": "^4.13.4",
    "@types/shell-quote": "^1.7.5",
    "@vitest/coverage-v8": "^3.1.1",
    "concurrently": "^9.2.0",
    "cross-env": "^7.0.3",
    "esbuild": "^0.25.0",
    "eslint": "^9.24.0",
    "eslint-config-prettier": "^10.1.2",
    "eslint-plugin-import": "^2.31.0",
    "eslint-plugin-license-header": "^0.8.0",
    "eslint-plugin-react": "^7.37.5",
    "eslint-plugin-react-hooks": "^5.2.0",
    "glob": "^10.4.5",
    "globals": "^16.0.0",
    "json": "^11.0.0",
    "lodash": "^4.17.21",
    "memfs": "^4.17.2",
    "mnemonist": "^0.40.3",
    "mock-fs": "^5.5.0",
    "msw": "^2.10.4",
    "prettier": "^3.5.3",
    "react-devtools-core": "^4.28.5",
    "tsx": "^4.20.3",
    "typescript-eslint": "^8.30.1",
    "vitest": "^3.2.4",
    "yargs": "^17.7.2"
  },
  "dependencies": {
    "node-fetch": "^3.3.2"
  }
}<|MERGE_RESOLUTION|>--- conflicted
+++ resolved
@@ -1,11 +1,6 @@
 {
-<<<<<<< HEAD
   "name": "@warpio/warpio-cli",
-  "version": "0.1.17",
-=======
-  "name": "@google/gemini-cli",
   "version": "0.1.19",
->>>>>>> b655d8f0
   "engines": {
     "node": ">=20.0.0"
   },
