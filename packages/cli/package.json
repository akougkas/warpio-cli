--- conflicted
+++ resolved
@@ -1,12 +1,7 @@
 {
   "name": "@google/gemini-cli",
-<<<<<<< HEAD
-  "version": "0.1.17",
+  "version": "0.1.19",
   "description": "Warpio CLI (fork of Gemini CLI)",
-=======
-  "version": "0.1.19",
-  "description": "Gemini CLI",
->>>>>>> b655d8f0
   "repository": {
     "type": "git",
     "url": "git+https://github.com/google-gemini/gemini-cli.git"
