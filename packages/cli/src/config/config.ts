--- conflicted
+++ resolved
@@ -29,11 +29,8 @@
 import { Extension, annotateActiveExtensions } from './extension.js';
 import { getCliVersion } from '../utils/version.js';
 import { loadSandboxConfig } from './sandboxConfig.js';
-<<<<<<< HEAD
 import { IOWARP_MCP_CATALOG } from '../ui/commands/mcpCommand.js';
-=======
 import { resolvePath } from '../utils/resolvePath.js';
->>>>>>> 2778c7d8
 
 // Simple console logger for now - replace with actual logger if available
 const logger = {
@@ -70,7 +67,6 @@
   ideModeFeature: boolean | undefined;
   proxy: string | undefined;
   includeDirectories: string[] | undefined;
-<<<<<<< HEAD
   persona: string | undefined;
   listPersonas: boolean | undefined;
   personaHelp: string | undefined;
@@ -78,9 +74,7 @@
   task: string | undefined;
   nonInteractive: boolean | undefined;
   handoverTimeout: number | undefined;
-=======
   loadMemoryFromIncludeDirectories: boolean | undefined;
->>>>>>> 2778c7d8
 }
 
 export async function parseArguments(): Promise<CliArgs> {
@@ -228,7 +222,6 @@
         // Handle comma-separated values
         dirs.flatMap((dir) => dir.split(',').map((d) => d.trim())),
     })
-<<<<<<< HEAD
     .option('persona', {
       type: 'string',
       description:
@@ -260,13 +253,12 @@
       description:
         'Timeout in milliseconds for persona handover (default: 300000)',
       default: 300000,
-=======
+    })
     .option('load-memory-from-include-directories', {
       type: 'boolean',
       description:
         'If true, when refreshing memory, GEMINI.md files should be loaded from all directories that are added. If false, GEMINI.md files should only be loaded from the primary working directory.',
       default: false,
->>>>>>> 2778c7d8
     })
     .version(await getCliVersion()) // This will enable the --version flag based on package.json
     .alias('v', 'version')
