--- conflicted
+++ resolved
@@ -38,6 +38,12 @@
 import { getCliVersion } from '../utils/version.js';
 import { loadSandboxConfig } from './sandboxConfig.js';
 import { resolvePath } from '../utils/resolvePath.js';
+
+// Interface for user-defined MCP configurations
+interface UserMcpConfig {
+  command: string;
+  args?: string[];
+}
 
 // Simple console logger for now - replace with actual logger if available
 const logger = {
@@ -91,7 +97,6 @@
       '$0 [options]',
       'Warpio CLI - Launch an interactive CLI, use -p/--prompt for non-interactive mode',
     )
-<<<<<<< HEAD
     .command('$0', 'Launch Warpio CLI', (yargsInstance) =>
       yargsInstance
         .option('model', {
@@ -99,6 +104,11 @@
           type: 'string',
           description: `Model`,
           default: process.env.GEMINI_MODEL,
+        })
+        .option('provider', {
+          type: 'string',
+          description: 'AI Provider (gemini, openai, anthropic, etc.)',
+          default: 'gemini',
         })
         .option('prompt', {
           alias: 'p',
@@ -269,73 +279,6 @@
           }
           return true;
         }),
-=======
-    .option('model', {
-      alias: 'm',
-      type: 'string',
-      description: `Model`,
-      default: process.env.GEMINI_MODEL,
-    })
-    .option('provider', {
-      type: 'string',
-      description: 'AI Provider (gemini, openai, anthropic, etc.)',
-      default: 'gemini',
-    })
-    .option('prompt', {
-      alias: 'p',
-      type: 'string',
-      description: 'Prompt. Appended to input on stdin (if any).',
-    })
-    .option('prompt-interactive', {
-      alias: 'i',
-      type: 'string',
-      description:
-        'Execute the provided prompt and continue in interactive mode',
-    })
-    .option('sandbox', {
-      alias: 's',
-      type: 'boolean',
-      description: 'Run in sandbox?',
-    })
-    .option('sandbox-image', {
-      type: 'string',
-      description: 'Sandbox image URI.',
-    })
-    .option('debug', {
-      alias: 'd',
-      type: 'boolean',
-      description: 'Run in debug mode?',
-      default: false,
-    })
-    .option('all-files', {
-      alias: ['a'],
-      type: 'boolean',
-      description: 'Include ALL files in context?',
-      default: false,
-    })
-    .option('all_files', {
-      type: 'boolean',
-      description: 'Include ALL files in context?',
-      default: false,
-    })
-    .deprecateOption(
-      'all_files',
-      'Use --all-files instead. We will be removing --all_files in the coming weeks.',
-    )
-    .option('show-memory-usage', {
-      type: 'boolean',
-      description: 'Show memory usage in status bar',
-      default: false,
-    })
-    .option('show_memory_usage', {
-      type: 'boolean',
-      description: 'Show memory usage in status bar',
-      default: false,
-    })
-    .deprecateOption(
-      'show_memory_usage',
-      'Use --show-memory-usage instead. We will be removing --show_memory_usage in the coming weeks.',
->>>>>>> fcf1035d
     )
     // Register MCP subcommands
     .command(mcpCommand)
@@ -344,70 +287,7 @@
     .help()
     .alias('h', 'help')
     .strict()
-<<<<<<< HEAD
     .demandCommand(0, 0); // Allow base command to run with no subcommands
-=======
-    .check((argv) => {
-      if (argv.prompt && argv.promptInteractive) {
-        throw new Error(
-          'Cannot use both --prompt (-p) and --prompt-interactive (-i) together',
-        );
-      }
-      return true;
-    })
-    .command('mcp [cmd]', 'Manage MCP servers', (yargs) =>
-      yargs
-        .command('list', 'List all available MCP servers', {}, async () => {
-          const catalog = Object.keys(IOWARP_MCP_CATALOG); // Assume imported or defined
-          const userMcps = loadUserMcps(); // Implement loading from ~/.warpio/mcp.json
-          console.log('Catalog MCPs:', catalog.join(', '));
-          console.log('User-defined MCPs:', Object.keys(userMcps).join(', '));
-          process.exit(0);
-        })
-        .command(
-          'add <name> <command> [args...]',
-          'Add a user-defined MCP server',
-          (yargs) => {
-            yargs
-              .positional('name', { type: 'string' })
-              .positional('command', { type: 'string' })
-              .positional('args', { type: 'string', array: true });
-          },
-          async (argv) => {
-            const userMcps = loadUserMcps();
-            userMcps[argv.name as string] = {
-              command: argv.command as string,
-              args: argv.args as string[],
-            };
-            saveUserMcps(userMcps);
-            console.log(`Added MCP ${argv.name}`);
-            process.exit(0);
-          },
-        )
-        .command(
-          'remove <name>',
-          'Remove a user-defined MCP server',
-          (yargs) => {
-            yargs.positional('name', { type: 'string' });
-          },
-          async (argv) => {
-            const userMcps = loadUserMcps();
-            if (userMcps[argv.name as string]) {
-              delete userMcps[argv.name as string];
-              saveUserMcps(userMcps);
-              console.log(`Removed MCP ${argv.name}`);
-            } else {
-              console.log(`MCP ${argv.name} not found`);
-            }
-            process.exit(0);
-          },
-        )
-        .demandCommand(
-          1,
-          'You need to provide a command: list, add, or remove',
-        ),
-    );
->>>>>>> fcf1035d
 
   yargsInstance.wrap(yargsInstance.terminalWidth());
   const result = await yargsInstance.parse();
@@ -571,7 +451,7 @@
     fileFiltering,
   );
 
-  let mcpServers = mergeMcpServers(settings, activeExtensions);
+  let mcpServers = mergeMcpServers(settings, activeExtensions, argv.persona);
   const question = argv.promptInteractive || argv.prompt || '';
   const approvalMode =
     argv.yolo || false ? ApprovalMode.YOLO : ApprovalMode.DEFAULT;
@@ -695,6 +575,43 @@
   });
 }
 
+/**
+ * Resolves model and provider from CLI arguments and settings
+ */
+function resolveModelAndProvider(
+  argv: CliArgs,
+  settings: Settings,
+): {
+  model: string;
+  provider: SupportedProvider;
+} {
+  // Get raw model input (could be alias or provider:model format)
+  const rawModel = argv.model || settings.model || DEFAULT_GEMINI_MODEL;
+
+  // Get provider preference (CLI > settings > default)
+  let preferredProvider: SupportedProvider = 'gemini';
+  if (argv.provider) {
+    preferredProvider = argv.provider as SupportedProvider;
+  } else if (settings.provider) {
+    preferredProvider = settings.provider as SupportedProvider;
+  }
+
+  // Parse provider:model format if present
+  const parsed = parseProviderModel(rawModel);
+
+  // Use provider from model prefix if present, otherwise use preferred provider
+  const finalProvider =
+    parsed.provider !== 'gemini' ? parsed.provider : preferredProvider;
+
+  // Resolve aliases to actual model names
+  const resolvedModel = resolveModelAlias(parsed.model, finalProvider);
+
+  return {
+    model: resolvedModel,
+    provider: finalProvider,
+  };
+}
+
 function allowedMcpServers(
   mcpServers: { [x: string]: MCPServerConfig },
   allowMCPServers: string[],
@@ -726,10 +643,17 @@
   return mcpServers;
 }
 
-<<<<<<< HEAD
-function mergeMcpServers(settings: Settings, extensions: Extension[]) {
-  const mcpServers = { ...(settings.mcpServers || {}) };
-=======
+function getPersonaMcps(persona: string): string[] {
+  const personaMcpMap: Record<string, string[]> = {
+    'data-expert': ['adios', 'hdf5', 'compression'],
+    'analysis-expert': ['pandas', 'plot'],
+    'hpc-expert': ['darshan', 'lmod', 'node-hardware', 'parallel-sort'],
+    'research-expert': ['arxiv'],
+    'workflow-expert': [],
+  };
+  return personaMcpMap[persona] || [];
+}
+
 function mergeMcpServers(
   settings: Settings,
   extensions: Extension[],
@@ -772,8 +696,6 @@
       args: userMcp.args || [],
     };
   });
-
->>>>>>> fcf1035d
   for (const extension of extensions) {
     Object.entries(extension.config.mcpServers || {}).forEach(
       ([key, server]) => {
@@ -808,4 +730,39 @@
     }
   }
   return [...allExcludeTools];
+}
+
+/**
+ * Load user-defined MCP configurations from ~/.warpio/mcp.json
+ */
+function loadUserMcps(): Record<string, UserMcpConfig> {
+  try {
+    const configPath = path.join(homedir(), '.warpio', 'mcp.json');
+    if (fs.existsSync(configPath)) {
+      const content = fs.readFileSync(configPath, 'utf8');
+      return JSON.parse(content);
+    }
+  } catch (error) {
+    logger.warn('Failed to load user MCP configurations:', error);
+  }
+  return {};
+}
+
+/**
+ * Save user-defined MCP configurations to ~/.warpio/mcp.json
+ */
+function saveUserMcps(mcps: Record<string, UserMcpConfig>): void {
+  try {
+    const configDir = path.join(homedir(), '.warpio');
+    const configPath = path.join(configDir, 'mcp.json');
+    
+    // Ensure directory exists
+    if (!fs.existsSync(configDir)) {
+      fs.mkdirSync(configDir, { recursive: true });
+    }
+    
+    fs.writeFileSync(configPath, JSON.stringify(mcps, null, 2));
+  } catch (error) {
+    logger.error('Failed to save user MCP configurations:', error);
+  }
 }