--- conflicted
+++ resolved
@@ -33,7 +33,6 @@
 import { Extension, annotateActiveExtensions } from './extension.js';
 import { getCliVersion } from '../utils/version.js';
 import { loadSandboxConfig } from './sandboxConfig.js';
-import { IOWARP_MCP_CATALOG } from '../ui/commands/mcpCommand.js';
 import { resolvePath } from '../utils/resolvePath.js';
 
 // Simple console logger for now - replace with actual logger if available
@@ -71,7 +70,6 @@
   ideModeFeature: boolean | undefined;
   proxy: string | undefined;
   includeDirectories: string[] | undefined;
-<<<<<<< HEAD
   persona: string | undefined;
   listPersonas: boolean | undefined;
   personaHelp: string | undefined;
@@ -79,23 +77,16 @@
   task: string | undefined;
   nonInteractive: boolean | undefined;
   handoverTimeout: number | undefined;
-  loadMemoryFromIncludeDirectories: boolean | undefined;
-=======
->>>>>>> 94b61999
 }
 
 export async function parseArguments(): Promise<CliArgs> {
   const yargsInstance = yargs(hideBin(process.argv))
     .scriptName('warpio')
     .usage(
-<<<<<<< HEAD
       '$0 [options]',
       'Warpio CLI - Launch an interactive CLI, use -p/--prompt for non-interactive mode',
-=======
-      'Usage: gemini [options] [command]\n\nGemini CLI - Launch an interactive CLI, use -p/--prompt for non-interactive mode',
->>>>>>> 94b61999
     )
-    .command('$0', 'Launch Gemini CLI', (yargsInstance) =>
+    .command('$0', 'Launch Warpio CLI', (yargsInstance) =>
       yargsInstance
         .option('model', {
           alias: 'm',
@@ -234,6 +225,35 @@
           coerce: (dirs: string[]) =>
             // Handle comma-separated values
             dirs.flatMap((dir) => dir.split(',').map((d) => d.trim())),
+        })
+        .option('persona', {
+          type: 'string',
+          description: 'Launch with IOWarp persona (data-expert, analysis-expert, hpc-expert, research-expert, workflow-expert)',
+        })
+        .option('list-personas', {
+          type: 'boolean',
+          description: 'List available personas',
+        })
+        .option('persona-help', {
+          type: 'string',
+          description: 'Get help for a specific persona',
+        })
+        .option('context-from', {
+          type: 'string',
+          description: 'Load context from MessagePack file',
+        })
+        .option('task', {
+          type: 'string',
+          description: 'Describe the task for context handover',
+        })
+        .option('non-interactive', {
+          type: 'boolean',
+          description: 'Run in non-interactive mode for automation',
+        })
+        .option('handover-timeout', {
+          type: 'number',
+          description: 'Timeout for context handover in milliseconds',
+          default: 30000,
         })
         .check((argv) => {
           if (argv.prompt && argv.promptInteractive) {
@@ -244,195 +264,14 @@
           return true;
         }),
     )
-<<<<<<< HEAD
-    .option('yolo', {
-      alias: 'y',
-      type: 'boolean',
-      description:
-        'Automatically accept all actions (aka YOLO mode, see https://www.youtube.com/watch?v=xvFZjo5PgG0 for more details)?',
-      default: false,
-    })
-    .option('telemetry', {
-      type: 'boolean',
-      description:
-        'Enable telemetry? This flag specifically controls if telemetry is sent. Other --telemetry-* flags set specific values but do not enable telemetry on their own.',
-    })
-    .option('telemetry-target', {
-      type: 'string',
-      choices: ['local', 'gcp'],
-      description:
-        'Set the telemetry target (local or gcp). Overrides settings files.',
-    })
-    .option('telemetry-otlp-endpoint', {
-      type: 'string',
-      description:
-        'Set the OTLP endpoint for telemetry. Overrides environment variables and settings files.',
-    })
-    .option('telemetry-log-prompts', {
-      type: 'boolean',
-      description:
-        'Enable or disable logging of user prompts for telemetry. Overrides settings files.',
-    })
-    .option('telemetry-outfile', {
-      type: 'string',
-      description: 'Redirect all telemetry output to the specified file.',
-    })
-    .option('checkpointing', {
-      alias: 'c',
-      type: 'boolean',
-      description: 'Enables checkpointing of file edits',
-      default: false,
-    })
-    .option('experimental-acp', {
-      type: 'boolean',
-      description: 'Starts the agent in ACP mode',
-    })
-    .option('allowed-mcp-server-names', {
-      type: 'array',
-      string: true,
-      description: 'Allowed MCP server names',
-    })
-    .option('extensions', {
-      alias: 'e',
-      type: 'array',
-      string: true,
-      description:
-        'A list of extensions to use. If not provided, all extensions are used.',
-    })
-    .option('list-extensions', {
-      alias: 'l',
-      type: 'boolean',
-      description: 'List all available extensions and exit.',
-    })
-    .option('ide-mode-feature', {
-      type: 'boolean',
-      description: 'Run in IDE mode?',
-    })
-    .option('proxy', {
-      type: 'string',
-      description:
-        'Proxy for gemini client, like schema://user:password@host:port',
-    })
-    .option('include-directories', {
-      type: 'array',
-      string: true,
-      description:
-        'Additional directories to include in the workspace (comma-separated or multiple --include-directories)',
-      coerce: (dirs: string[]) =>
-        // Handle comma-separated values
-        dirs.flatMap((dir) => dir.split(',').map((d) => d.trim())),
-    })
-    .option('persona', {
-      type: 'string',
-      description:
-        'Launch Warpio with a specific IOWarp agent persona (e.g., data-expert, analysis-viz-expert)',
-    })
-    .option('list-personas', {
-      type: 'boolean',
-      description: 'List all available IOWarp personas',
-    })
-    .option('persona-help', {
-      type: 'string',
-      description: 'Show detailed information about a specific persona',
-    })
-    .option('context-from', {
-      type: 'string',
-      description: 'Load context from a handover file for persona coordination',
-    })
-    .option('task', {
-      type: 'string',
-      description: 'Execute a specific task (used with persona handover)',
-    })
-    .option('non-interactive', {
-      type: 'boolean',
-      description: 'Run in non-interactive mode for persona handover',
-      default: false,
-    })
-    .option('handover-timeout', {
-      type: 'number',
-      description:
-        'Timeout in milliseconds for persona handover (default: 300000)',
-      default: 300000,
-    })
-    .option('load-memory-from-include-directories', {
-      type: 'boolean',
-      description:
-        'If true, when refreshing memory, GEMINI.md files should be loaded from all directories that are added. If false, GEMINI.md files should only be loaded from the primary working directory.',
-      default: false,
-    })
-=======
     // Register MCP subcommands
     .command(mcpCommand)
->>>>>>> 94b61999
     .version(await getCliVersion()) // This will enable the --version flag based on package.json
     .alias('v', 'version')
     .help()
     .alias('h', 'help')
     .strict()
-<<<<<<< HEAD
-    .check((argv) => {
-      if (argv.prompt && argv.promptInteractive) {
-        throw new Error(
-          'Cannot use both --prompt (-p) and --prompt-interactive (-i) together',
-        );
-      }
-      return true;
-    })
-    .command('mcp [cmd]', 'Manage MCP servers', (yargs) => 
-      yargs
-        .command('list', 'List all available MCP servers', {}, async () => {
-          const catalog = Object.keys(IOWARP_MCP_CATALOG); // Assume imported or defined
-          const userMcps = loadUserMcps(); // Implement loading from ~/.warpio/mcp.json
-          console.log('Catalog MCPs:', catalog.join(', '));
-          console.log('User-defined MCPs:', Object.keys(userMcps).join(', '));
-          process.exit(0);
-        })
-        .command(
-          'add <name> <command> [args...]',
-          'Add a user-defined MCP server',
-          (yargs) => {
-            yargs
-              .positional('name', { type: 'string' })
-              .positional('command', { type: 'string' })
-              .positional('args', { type: 'string', array: true });
-          },
-          async (argv) => {
-            const userMcps = loadUserMcps();
-            userMcps[argv.name as string] = {
-              command: argv.command as string,
-              args: argv.args as string[],
-            };
-            saveUserMcps(userMcps);
-            console.log(`Added MCP ${argv.name}`);
-            process.exit(0);
-          },
-        )
-        .command(
-          'remove <name>',
-          'Remove a user-defined MCP server',
-          (yargs) => {
-            yargs.positional('name', { type: 'string' });
-          },
-          async (argv) => {
-            const userMcps = loadUserMcps();
-            if (userMcps[argv.name as string]) {
-              delete userMcps[argv.name as string];
-              saveUserMcps(userMcps);
-              console.log(`Removed MCP ${argv.name}`);
-            } else {
-              console.log(`MCP ${argv.name} not found`);
-            }
-            process.exit(0);
-          },
-        )
-        .demandCommand(
-          1,
-          'You need to provide a command: list, add, or remove',
-        )
-    )
-=======
     .demandCommand(0, 0); // Allow base command to run with no subcommands
->>>>>>> 94b61999
 
   yargsInstance.wrap(yargsInstance.terminalWidth());
   const result = await yargsInstance.parse();
@@ -559,10 +398,6 @@
     fileFiltering,
   );
 
-<<<<<<< HEAD
-  let mcpServers = mergeMcpServers(settings, activeExtensions, argv.persona);
-  const excludeTools = mergeExcludeTools(settings, activeExtensions);
-=======
   let mcpServers = mergeMcpServers(settings, activeExtensions);
   const question = argv.promptInteractive || argv.prompt || '';
   const approvalMode =
@@ -580,7 +415,6 @@
     activeExtensions,
     extraExcludes,
   );
->>>>>>> 94b61999
   const blockedMcpServers: Array<{ name: string; extensionName: string }> = [];
 
   if (!argv.allowedMcpServerNames) {
@@ -678,29 +512,17 @@
     summarizeToolOutput: settings.summarizeToolOutput,
     ideMode,
     ideModeFeature,
-<<<<<<< HEAD
-    ideClient,
-    persona: argv.persona,
-  });
-}
-
-function getPersonaMcps(persona: string): string[] {
-  const personaMcpMap: Record<string, string[]> = {
-    'data-expert': ['adios', 'hdf5', 'compression'],
-    'analysis-expert': ['pandas', 'plot'],
-    'hpc-expert': ['darshan', 'lmod', 'node-hardware', 'parallel-sort'],
-    'research-expert': ['arxiv'],
-    'workflow-expert': [],
-  };
-  return personaMcpMap[persona] || [];
-}
-
-function mergeMcpServers(settings: Settings, extensions: Extension[], activePersona?: string) {
-=======
     chatCompression: settings.chatCompression,
     folderTrustFeature,
     folderTrust,
     interactive,
+    persona: argv.persona,
+    listPersonas: argv.listPersonas || false,
+    personaHelp: argv.personaHelp,
+    contextFrom: argv.contextFrom,
+    task: argv.task,
+    nonInteractive: argv.nonInteractive || false,
+    handoverTimeout: argv.handoverTimeout || 30000,
   });
 }
 
@@ -736,45 +558,7 @@
 }
 
 function mergeMcpServers(settings: Settings, extensions: Extension[]) {
->>>>>>> 94b61999
   const mcpServers = { ...(settings.mcpServers || {}) };
-  
-  // Auto-include IOWarp MCPs based on active persona (fixed to avoid conflicts)
-  if (activePersona && activePersona !== 'warpio') {
-    const personaMcps = getPersonaMcps(activePersona);
-    
-    personaMcps.forEach((mcpKey) => {
-      const mcpName = `${mcpKey}-mcp`;
-      // Only add if not already configured (prevents conflicts with existing settings)
-      if (!mcpServers[mcpName]) {
-        // Debug: Auto-adding MCP server for persona (suppressed for clean output)
-        // Use stdio transport with uvx iowarp-mcps (same format as existing working config)
-        mcpServers[mcpName] = {
-          command: 'uvx',
-          args: ['iowarp-mcps', mcpKey],
-        };
-      } else {
-        // Debug: MCP server already configured (suppressed for clean output)
-      }
-    });
-  }
-  
-  // Merge user-defined MCPs from ~/.warpio/mcp.json
-  const userMcps = loadUserMcps();
-  Object.entries(userMcps).forEach(([key, userMcp]) => {
-    if (mcpServers[key]) {
-      logger.warn(
-        `Skipping user-defined MCP config for server with key "${key}" as it already exists in settings.`,
-      );
-      return;
-    }
-    // Convert UserMcpConfig to MCPServerConfig format
-    mcpServers[key] = {
-      command: userMcp.command,
-      args: userMcp.args || [],
-    };
-  });
-  
   for (const extension of extensions) {
     Object.entries(extension.config.mcpServers || {}).forEach(
       ([key, server]) => {
@@ -809,30 +593,4 @@
     }
   }
   return [...allExcludeTools];
-}
-
-interface UserMcpConfig {
-  command: string;
-  args: string[];
-}
-
-function loadUserMcps(): Record<string, UserMcpConfig> {
-  const userDir = path.join(homedir(), '.warpio');
-  const filePath = path.join(userDir, 'mcp.json');
-  if (fs.existsSync(filePath)) {
-    return JSON.parse(fs.readFileSync(filePath, 'utf8')) as Record<
-      string,
-      UserMcpConfig
-    >;
-  }
-  return {};
-}
-
-function saveUserMcps(mcps: Record<string, UserMcpConfig>): void {
-  const userDir = path.join(homedir(), '.warpio');
-  if (!fs.existsSync(userDir)) {
-    fs.mkdirSync(userDir, { recursive: true });
-  }
-  const filePath = path.join(userDir, 'mcp.json');
-  fs.writeFileSync(filePath, JSON.stringify(mcps, null, 2));
 }