--- conflicted
+++ resolved
@@ -32,9 +32,9 @@
   return hostPath;
 }
 
-const LOCAL_DEV_SANDBOX_IMAGE_NAME = 'warpio-cli-sandbox';
-const SANDBOX_NETWORK_NAME = 'warpio-cli-sandbox';
-const SANDBOX_PROXY_NAME = 'warpio-cli-sandbox-proxy';
+const LOCAL_DEV_SANDBOX_IMAGE_NAME = 'gemini-cli-sandbox';
+const SANDBOX_NETWORK_NAME = 'gemini-cli-sandbox';
+const SANDBOX_PROXY_NAME = 'gemini-cli-sandbox-proxy';
 const BUILTIN_SEATBELT_PROFILES = [
   'permissive-open',
   'permissive-closed',
@@ -355,16 +355,6 @@
     const workdir = path.resolve(process.cwd());
     const containerWorkdir = getContainerPath(workdir);
 
-<<<<<<< HEAD
-  // if BUILD_SANDBOX is set, then call scripts/build_sandbox.js under warpio-cli repo
-  //
-  // note this can only be done with binary linked from warpio-cli repo
-  if (process.env.BUILD_SANDBOX) {
-    if (!gcPath.includes('warpio-cli/packages/')) {
-      console.error(
-        'ERROR: cannot build sandbox using installed warpio binary; ' +
-          'run `npm link ./packages/cli` under warpio-cli repo to switch to linked binary.',
-=======
     // if BUILD_SANDBOX is set, then call scripts/build_sandbox.js under gemini-cli repo
     //
     // note this can only be done with binary linked from gemini-cli repo
@@ -409,32 +399,13 @@
           : 'Please check the image name, your network connection, or notify gemini-cli-dev@google.com if the issue persists.';
       console.error(
         `ERROR: Sandbox image '${image}' is missing or could not be pulled. ${remedy}`,
->>>>>>> 94b61999
       );
       process.exit(1);
     }
 
-<<<<<<< HEAD
-  // stop if image is missing
-  if (!(await ensureSandboxImageIsPresent(config.command, image))) {
-    const remedy =
-      image === LOCAL_DEV_SANDBOX_IMAGE_NAME
-        ? 'Try running `npm run build:all` or `npm run build:sandbox` under the warpio-cli repo to build it locally, or check the image name and your network connection.'
-        : 'Please check the image name, your network connection, or contact support if the issue persists.';
-    console.error(
-      `ERROR: Sandbox image '${image}' is missing or could not be pulled. ${remedy}`,
-    );
-    process.exit(1);
-  }
-
-  // use interactive mode and auto-remove container on exit
-  // run init binary inside container to forward signals & reap zombies
-  const args = ['run', '-i', '--rm', '--init', '--workdir', containerWorkdir];
-=======
     // use interactive mode and auto-remove container on exit
     // run init binary inside container to forward signals & reap zombies
     const args = ['run', '-i', '--rm', '--init', '--workdir', containerWorkdir];
->>>>>>> 94b61999
 
     // add custom flags from SANDBOX_FLAGS
     if (process.env.SANDBOX_FLAGS) {
@@ -716,53 +687,6 @@
       args.push('--authfile', emptyAuthFilePath);
     }
 
-<<<<<<< HEAD
-  // Determine if the current user's UID/GID should be passed to the sandbox.
-  // See shouldUseCurrentUserInSandbox for more details.
-  let userFlag = '';
-  const finalEntrypoint = entrypoint(workdir);
-
-  if (process.env.GEMINI_CLI_INTEGRATION_TEST === 'true') {
-    args.push('--user', 'root');
-    userFlag = '--user root';
-  } else if (await shouldUseCurrentUserInSandbox()) {
-    // For the user-creation logic to work, the container must start as root.
-    // The entrypoint script then handles dropping privileges to the correct user.
-    args.push('--user', 'root');
-
-    const uid = execSync('id -u').toString().trim();
-    const gid = execSync('id -g').toString().trim();
-
-    // Instead of passing --user to the main sandbox container, we let it
-    // start as root, then create a user with the host's UID/GID, and
-    // finally switch to that user to run the warpio process. This is
-    // necessary on Linux to ensure the user exists within the
-    // container's /etc/passwd file, which is required by os.userInfo().
-    const username = 'warpio';
-    const homeDir = getContainerPath(os.homedir());
-
-    const setupUserCommands = [
-      // Use -f with groupadd to avoid errors if the group already exists.
-      `groupadd -f -g ${gid} ${username}`,
-      // Create user only if it doesn't exist. Use -o for non-unique UID.
-      `id -u ${username} &>/dev/null || useradd -o -u ${uid} -g ${gid} -d ${homeDir} -s /bin/bash ${username}`,
-    ].join(' && ');
-
-    const originalCommand = finalEntrypoint[2];
-    const escapedOriginalCommand = originalCommand.replace(/'/g, "'\\''");
-
-    // Use `su -p` to preserve the environment.
-    const suCommand = `su -p ${username} -c '${escapedOriginalCommand}'`;
-
-    // The entrypoint is always `['bash', '-c', '<command>']`, so we modify the command part.
-    finalEntrypoint[2] = `${setupUserCommands} && ${suCommand}`;
-
-    // We still need userFlag for the simpler proxy container, which does not have this issue.
-    userFlag = `--user ${uid}:${gid}`;
-    // When forcing a UID in the sandbox, $HOME can be reset to '/', so we copy $HOME as well.
-    args.push('--env', `HOME=${os.homedir()}`);
-  }
-=======
     // Determine if the current user's UID/GID should be passed to the sandbox.
     // See shouldUseCurrentUserInSandbox for more details.
     let userFlag = '';
@@ -808,7 +732,6 @@
       // When forcing a UID in the sandbox, $HOME can be reset to '/', so we copy $HOME as well.
       args.push('--env', `HOME=${os.homedir()}`);
     }
->>>>>>> 94b61999
 
     // push container image name
     args.push(image);
