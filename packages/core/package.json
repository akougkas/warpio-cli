--- conflicted
+++ resolved
@@ -44,15 +44,11 @@
     "ignore": "^7.0.0",
     "marked": "^15.0.12",
     "micromatch": "^4.0.8",
-<<<<<<< HEAD
     "mnemonist": "^0.40.3",
-    "open": "^10.1.2",
-    "picomatch": "^4.0.1",
-=======
     "ollama": "^0.5.17",
     "open": "^10.1.2",
     "openai": "^4.0.0",
->>>>>>> fcf1035d
+    "picomatch": "^4.0.1",
     "shell-quote": "^1.8.3",
     "simple-git": "^3.28.0",
     "strip-ansi": "^7.1.0",
