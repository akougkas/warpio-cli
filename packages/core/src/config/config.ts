/**
 * @license
 * Copyright 2025 Google LLC
 * SPDX-License-Identifier: Apache-2.0
 */

import * as path from 'node:path';
import process from 'node:process';
import {
  AuthType,
  ContentGeneratorConfig,
  createContentGeneratorConfig,
} from '../core/contentGenerator.js';
import { PromptRegistry } from '../prompts/prompt-registry.js';
import { ToolRegistry } from '../tools/tool-registry.js';
import { LSTool } from '../tools/ls.js';
import { ReadFileTool } from '../tools/read-file.js';
import { GrepTool } from '../tools/grep.js';
import { GlobTool } from '../tools/glob.js';
import { EditTool } from '../tools/edit.js';
import { ShellTool } from '../tools/shell.js';
import { WriteFileTool } from '../tools/write-file.js';
import { WebFetchTool } from '../tools/web-fetch.js';
import { ReadManyFilesTool } from '../tools/read-many-files.js';
import {
  MemoryTool,
  setGeminiMdFilename,
  GEMINI_CONFIG_DIR as GEMINI_DIR,
} from '../tools/memoryTool.js';
import { WebSearchTool } from '../tools/web-search.js';
import { HandoverToPersonaTool } from '../tools/handoverTool.js';
import { GeminiClient } from '../core/client.js';
import { FileDiscoveryService } from '../services/fileDiscoveryService.js';
import { GitService } from '../services/gitService.js';
import { getProjectTempDir } from '../utils/paths.js';
import {
  initializeTelemetry,
  DEFAULT_TELEMETRY_TARGET,
  DEFAULT_OTLP_ENDPOINT,
  TelemetryTarget,
  StartSessionEvent,
} from '../telemetry/index.js';
import {
  DEFAULT_GEMINI_EMBEDDING_MODEL,
  DEFAULT_GEMINI_FLASH_MODEL,
} from './models.js';
import { ClearcutLogger } from '../telemetry/clearcut-logger/clearcut-logger.js';
import { shouldAttemptBrowserLaunch } from '../utils/browser.js';
import { MCPOAuthConfig } from '../mcp/oauth-provider.js';
import { IdeClient } from '../ide/ide-client.js';
import type { Content } from '@google/genai';
import { logIdeConnection } from '../telemetry/loggers.js';
import { IdeConnectionEvent, IdeConnectionType } from '../telemetry/types.js';

// Re-export OAuth config type
export type { MCPOAuthConfig };
import { WorkspaceContext } from '../utils/workspaceContext.js';
import {
  PersonaDefinition,
  PersonaManager,
} from '../personas/persona-manager.js';

export enum ApprovalMode {
  DEFAULT = 'default',
  AUTO_EDIT = 'autoEdit',
  YOLO = 'yolo',
}

export interface AccessibilitySettings {
  disableLoadingPhrases?: boolean;
}

export interface BugCommandSettings {
  urlTemplate: string;
}

export interface ChatCompressionSettings {
  contextPercentageThreshold?: number;
}

export interface SummarizeToolOutputSettings {
  tokenBudget?: number;
}

export interface TelemetrySettings {
  enabled?: boolean;
  target?: TelemetryTarget;
  otlpEndpoint?: string;
  logPrompts?: boolean;
  outfile?: string;
}

export interface GeminiCLIExtension {
  name: string;
  version: string;
  isActive: boolean;
  path: string;
}
export interface FileFilteringOptions {
  respectGitIgnore: boolean;
  respectGeminiIgnore: boolean;
}
// For memory files
export const DEFAULT_MEMORY_FILE_FILTERING_OPTIONS: FileFilteringOptions = {
  respectGitIgnore: false,
  respectGeminiIgnore: true,
};
// For all other files
export const DEFAULT_FILE_FILTERING_OPTIONS: FileFilteringOptions = {
  respectGitIgnore: true,
  respectGeminiIgnore: true,
};
export class MCPServerConfig {
  constructor(
    // For stdio transport
    readonly command?: string,
    readonly args?: string[],
    readonly env?: Record<string, string>,
    readonly cwd?: string,
    // For sse transport
    readonly url?: string,
    // For streamable http transport
    readonly httpUrl?: string,
    readonly headers?: Record<string, string>,
    // For websocket transport
    readonly tcp?: string,
    // Common
    readonly timeout?: number,
    readonly trust?: boolean,
    // Metadata
    readonly description?: string,
    readonly includeTools?: string[],
    readonly excludeTools?: string[],
    readonly extensionName?: string,
    // OAuth configuration
    readonly oauth?: MCPOAuthConfig,
    readonly authProviderType?: AuthProviderType,
  ) {}
}

export enum AuthProviderType {
  DYNAMIC_DISCOVERY = 'dynamic_discovery',
  GOOGLE_CREDENTIALS = 'google_credentials',
}

export interface SandboxConfig {
  command: 'docker' | 'podman' | 'sandbox-exec';
  image: string;
}

export type FlashFallbackHandler = (
  currentModel: string,
  fallbackModel: string,
  error?: unknown,
) => Promise<boolean | string | null>;

export interface ConfigParameters {
  sessionId: string;
  embeddingModel?: string;
  sandbox?: SandboxConfig;
  targetDir: string;
  debugMode: boolean;
  question?: string;
  fullContext?: boolean;
  coreTools?: string[];
  excludeTools?: string[];
  toolDiscoveryCommand?: string;
  toolCallCommand?: string;
  mcpServerCommand?: string;
  mcpServers?: Record<string, MCPServerConfig>;
  userMemory?: string;
  geminiMdFileCount?: number;
  approvalMode?: ApprovalMode;
  showMemoryUsage?: boolean;
  contextFileName?: string | string[];
  accessibility?: AccessibilitySettings;
  telemetry?: TelemetrySettings;
  usageStatisticsEnabled?: boolean;
  fileFiltering?: {
    respectGitIgnore?: boolean;
    respectGeminiIgnore?: boolean;
    enableRecursiveFileSearch?: boolean;
  };
  checkpointing?: boolean;
  proxy?: string;
  cwd: string;
  fileDiscoveryService?: FileDiscoveryService;
  includeDirectories?: string[];
  bugCommand?: BugCommandSettings;
  model: string;
  extensionContextFilePaths?: string[];
  maxSessionTurns?: number;
  experimentalAcp?: boolean;
  listExtensions?: boolean;
  extensions?: GeminiCLIExtension[];
  blockedMcpServers?: Array<{ name: string; extensionName: string }>;
  noBrowser?: boolean;
  summarizeToolOutput?: Record<string, SummarizeToolOutputSettings>;
  ideModeFeature?: boolean;
  folderTrustFeature?: boolean;
  folderTrust?: boolean;
  ideMode?: boolean;
<<<<<<< HEAD
  ideClient: IdeClient;
  persona?: string;
=======
>>>>>>> 94b61999
  loadMemoryFromIncludeDirectories?: boolean;
  chatCompression?: ChatCompressionSettings;
  interactive?: boolean;
}

export class Config {
  private toolRegistry!: ToolRegistry;
  private promptRegistry!: PromptRegistry;
  private readonly sessionId: string;
  private contentGeneratorConfig!: ContentGeneratorConfig;
  private readonly embeddingModel: string;
  private readonly sandbox: SandboxConfig | undefined;
  private readonly targetDir: string;
  private workspaceContext: WorkspaceContext;
  private readonly debugMode: boolean;
  private readonly question: string | undefined;
  private readonly fullContext: boolean;
  private readonly coreTools: string[] | undefined;
  private readonly excludeTools: string[] | undefined;
  private readonly toolDiscoveryCommand: string | undefined;
  private readonly toolCallCommand: string | undefined;
  private readonly mcpServerCommand: string | undefined;
  private mcpServers: Record<string, MCPServerConfig> | undefined;
  private userMemory: string;
  private geminiMdFileCount: number;
  private approvalMode: ApprovalMode;
  private readonly showMemoryUsage: boolean;
  private readonly accessibility: AccessibilitySettings;
  private readonly telemetrySettings: TelemetrySettings;
  private readonly usageStatisticsEnabled: boolean;
  private geminiClient!: GeminiClient;
  private readonly fileFiltering: {
    respectGitIgnore: boolean;
    respectGeminiIgnore: boolean;
    enableRecursiveFileSearch: boolean;
  };
  private fileDiscoveryService: FileDiscoveryService | null = null;
  private gitService: GitService | undefined = undefined;
  private readonly checkpointing: boolean;
  private readonly proxy: string | undefined;
  private readonly cwd: string;
  private readonly bugCommand: BugCommandSettings | undefined;
  private readonly model: string;
  private readonly extensionContextFilePaths: string[];
  private readonly noBrowser: boolean;
  private readonly ideModeFeature: boolean;
  private readonly folderTrustFeature: boolean;
  private readonly folderTrust: boolean;
  private ideMode: boolean;
  private ideClient: IdeClient;
  private inFallbackMode = false;
  private readonly maxSessionTurns: number;
  private readonly listExtensions: boolean;
  private readonly _extensions: GeminiCLIExtension[];
  private readonly _blockedMcpServers: Array<{
    name: string;
    extensionName: string;
  }>;
  flashFallbackHandler?: FlashFallbackHandler;
  private quotaErrorOccurred: boolean = false;
  private readonly summarizeToolOutput:
    | Record<string, SummarizeToolOutputSettings>
    | undefined;
  private readonly experimentalAcp: boolean = false;
  private activePersona: PersonaDefinition | null = null;
  private readonly loadMemoryFromIncludeDirectories: boolean = false;
  private readonly chatCompression: ChatCompressionSettings | undefined;
  private readonly interactive: boolean;
  private initialized: boolean = false;

  constructor(params: ConfigParameters) {
    this.sessionId = params.sessionId;
    this.embeddingModel =
      params.embeddingModel ?? DEFAULT_GEMINI_EMBEDDING_MODEL;
    this.sandbox = params.sandbox;
    this.targetDir = path.resolve(params.targetDir);
    this.workspaceContext = new WorkspaceContext(
      this.targetDir,
      params.includeDirectories ?? [],
    );
    this.debugMode = params.debugMode;
    this.question = params.question;
    this.fullContext = params.fullContext ?? false;
    this.coreTools = params.coreTools;
    this.excludeTools = params.excludeTools;
    this.toolDiscoveryCommand = params.toolDiscoveryCommand;
    this.toolCallCommand = params.toolCallCommand;
    this.mcpServerCommand = params.mcpServerCommand;
    this.mcpServers = params.mcpServers;
    this.userMemory = params.userMemory ?? '';
    this.geminiMdFileCount = params.geminiMdFileCount ?? 0;
    this.approvalMode = params.approvalMode ?? ApprovalMode.DEFAULT;
    this.showMemoryUsage = params.showMemoryUsage ?? false;
    this.accessibility = params.accessibility ?? {};
    this.telemetrySettings = {
      enabled: params.telemetry?.enabled ?? false,
      target: params.telemetry?.target ?? DEFAULT_TELEMETRY_TARGET,
      otlpEndpoint: params.telemetry?.otlpEndpoint ?? DEFAULT_OTLP_ENDPOINT,
      logPrompts: params.telemetry?.logPrompts ?? true,
      outfile: params.telemetry?.outfile,
    };
    this.usageStatisticsEnabled = params.usageStatisticsEnabled ?? true;

    this.fileFiltering = {
      respectGitIgnore: params.fileFiltering?.respectGitIgnore ?? true,
      respectGeminiIgnore: params.fileFiltering?.respectGeminiIgnore ?? true,
      enableRecursiveFileSearch:
        params.fileFiltering?.enableRecursiveFileSearch ?? true,
    };
    this.checkpointing = params.checkpointing ?? false;
    this.proxy = params.proxy;
    this.cwd = params.cwd ?? process.cwd();
    this.fileDiscoveryService = params.fileDiscoveryService ?? null;
    this.bugCommand = params.bugCommand;
    this.model = params.model;
    this.extensionContextFilePaths = params.extensionContextFilePaths ?? [];
    this.maxSessionTurns = params.maxSessionTurns ?? -1;
    this.experimentalAcp = params.experimentalAcp ?? false;
    this.listExtensions = params.listExtensions ?? false;
    this._extensions = params.extensions ?? [];
    this._blockedMcpServers = params.blockedMcpServers ?? [];
    this.noBrowser = params.noBrowser ?? false;
    this.summarizeToolOutput = params.summarizeToolOutput;
    this.ideModeFeature = params.ideModeFeature ?? false;
    this.folderTrustFeature = params.folderTrustFeature ?? false;
    this.folderTrust = params.folderTrust ?? false;
    this.ideMode = params.ideMode ?? false;
    this.ideClient = IdeClient.getInstance();
    if (this.ideMode && this.ideModeFeature) {
      this.ideClient.connect();
      logIdeConnection(this, new IdeConnectionEvent(IdeConnectionType.START));
    }
    this.loadMemoryFromIncludeDirectories =
      params.loadMemoryFromIncludeDirectories ?? false;
    this.chatCompression = params.chatCompression;
    this.interactive = params.interactive ?? false;

    // Load persona - default to 'warpio' if no specific persona requested
    const personaName = params.persona || 'warpio';
    this.activePersona = PersonaManager.loadPersona(personaName);
    if (!this.activePersona) {
      console.warn(
        `Warning: Persona '${personaName}' not found. Continuing without persona.`,
      );
    }

    // IOWarp MCPs are now automatically included for personas - no warnings needed

    if (params.contextFileName) {
      setGeminiMdFilename(params.contextFileName);
    }

    if (this.telemetrySettings.enabled) {
      initializeTelemetry(this);
    }

    if (this.getUsageStatisticsEnabled()) {
      ClearcutLogger.getInstance(this)?.logStartSessionEvent(
        new StartSessionEvent(this),
      );
    } else {
      console.log('Data collection is disabled.');
    }
  }

  /**
   * Must only be called once, throws if called again.
   */
  async initialize(): Promise<void> {
    if (this.initialized) {
      throw Error('Config was already initialized');
    }
    this.initialized = true;
    // Initialize centralized FileDiscoveryService
    this.getFileService();
    if (this.getCheckpointingEnabled()) {
      await this.getGitService();
    }
    this.promptRegistry = new PromptRegistry();
    this.toolRegistry = await this.createToolRegistry();
  }

  async refreshAuth(authMethod: AuthType) {
    // Save the current conversation history before creating a new client
    let existingHistory: Content[] = [];
    if (this.geminiClient && this.geminiClient.isInitialized()) {
      existingHistory = this.geminiClient.getHistory();
    }

    // Create new content generator config
    const newContentGeneratorConfig = createContentGeneratorConfig(
      this,
      authMethod,
    );

    // Create and initialize new client in local variable first
    const newGeminiClient = new GeminiClient(this);
    await newGeminiClient.initialize(newContentGeneratorConfig);

    // Only assign to instance properties after successful initialization
    this.contentGeneratorConfig = newContentGeneratorConfig;
    this.geminiClient = newGeminiClient;

    // Restore the conversation history to the new client
    if (existingHistory.length > 0) {
      this.geminiClient.setHistory(existingHistory);
    }

    // Reset the session flag since we're explicitly changing auth and using default model
    this.inFallbackMode = false;
  }

  getSessionId(): string {
    return this.sessionId;
  }

  shouldLoadMemoryFromIncludeDirectories(): boolean {
    return this.loadMemoryFromIncludeDirectories;
  }

  getContentGeneratorConfig(): ContentGeneratorConfig {
    return this.contentGeneratorConfig;
  }

  getModel(): string {
    return this.contentGeneratorConfig?.model || this.model;
  }

  setModel(newModel: string): void {
    if (this.contentGeneratorConfig) {
      this.contentGeneratorConfig.model = newModel;
    }
  }

  isInFallbackMode(): boolean {
    return this.inFallbackMode;
  }

  setFallbackMode(active: boolean): void {
    this.inFallbackMode = active;
  }

  setFlashFallbackHandler(handler: FlashFallbackHandler): void {
    this.flashFallbackHandler = handler;
  }

  getMaxSessionTurns(): number {
    return this.maxSessionTurns;
  }

  setQuotaErrorOccurred(value: boolean): void {
    this.quotaErrorOccurred = value;
  }

  getQuotaErrorOccurred(): boolean {
    return this.quotaErrorOccurred;
  }

  getEmbeddingModel(): string {
    return this.embeddingModel;
  }

  getSandbox(): SandboxConfig | undefined {
    return this.sandbox;
  }

  isRestrictiveSandbox(): boolean {
    const sandboxConfig = this.getSandbox();
    const seatbeltProfile = process.env.SEATBELT_PROFILE;
    return (
      !!sandboxConfig &&
      sandboxConfig.command === 'sandbox-exec' &&
      !!seatbeltProfile &&
      seatbeltProfile.startsWith('restrictive-')
    );
  }

  getTargetDir(): string {
    return this.targetDir;
  }

  getProjectRoot(): string {
    return this.targetDir;
  }

  getWorkspaceContext(): WorkspaceContext {
    return this.workspaceContext;
  }

  getToolRegistry(): Promise<ToolRegistry> {
    return Promise.resolve(this.toolRegistry);
  }

  getPromptRegistry(): PromptRegistry {
    return this.promptRegistry;
  }

  getDebugMode(): boolean {
    return this.debugMode;
  }
  getQuestion(): string | undefined {
    return this.question;
  }

  getFullContext(): boolean {
    return this.fullContext;
  }

  getCoreTools(): string[] | undefined {
    return this.coreTools;
  }

  getExcludeTools(): string[] | undefined {
    return this.excludeTools;
  }

  getToolDiscoveryCommand(): string | undefined {
    return this.toolDiscoveryCommand;
  }

  getToolCallCommand(): string | undefined {
    return this.toolCallCommand;
  }

  getMcpServerCommand(): string | undefined {
    return this.mcpServerCommand;
  }

  getMcpServers(): Record<string, MCPServerConfig> | undefined {
    return this.mcpServers;
  }

  updateMcpServers(newServers: Record<string, MCPServerConfig>): void {
    this.mcpServers = newServers;
  }

  getUserMemory(): string {
    return this.userMemory;
  }

  setUserMemory(newUserMemory: string): void {
    this.userMemory = newUserMemory;
  }

  getGeminiMdFileCount(): number {
    return this.geminiMdFileCount;
  }

  setGeminiMdFileCount(count: number): void {
    this.geminiMdFileCount = count;
  }

  getApprovalMode(): ApprovalMode {
    return this.approvalMode;
  }

  setApprovalMode(mode: ApprovalMode): void {
    this.approvalMode = mode;
  }

  getShowMemoryUsage(): boolean {
    return this.showMemoryUsage;
  }

  getAccessibility(): AccessibilitySettings {
    return this.accessibility;
  }

  getTelemetryEnabled(): boolean {
    return this.telemetrySettings.enabled ?? false;
  }

  getTelemetryLogPromptsEnabled(): boolean {
    return this.telemetrySettings.logPrompts ?? true;
  }

  getTelemetryOtlpEndpoint(): string {
    return this.telemetrySettings.otlpEndpoint ?? DEFAULT_OTLP_ENDPOINT;
  }

  getTelemetryTarget(): TelemetryTarget {
    return this.telemetrySettings.target ?? DEFAULT_TELEMETRY_TARGET;
  }

  getTelemetryOutfile(): string | undefined {
    return this.telemetrySettings.outfile;
  }

  getGeminiClient(): GeminiClient {
    return this.geminiClient;
  }

  getGeminiDir(): string {
    return path.join(this.targetDir, GEMINI_DIR);
  }

  getProjectTempDir(): string {
    return getProjectTempDir(this.getProjectRoot());
  }

  getEnableRecursiveFileSearch(): boolean {
    return this.fileFiltering.enableRecursiveFileSearch;
  }

  getFileFilteringRespectGitIgnore(): boolean {
    return this.fileFiltering.respectGitIgnore;
  }
  getFileFilteringRespectGeminiIgnore(): boolean {
    return this.fileFiltering.respectGeminiIgnore;
  }

  getFileFilteringOptions(): FileFilteringOptions {
    return {
      respectGitIgnore: this.fileFiltering.respectGitIgnore,
      respectGeminiIgnore: this.fileFiltering.respectGeminiIgnore,
    };
  }

  getCheckpointingEnabled(): boolean {
    return this.checkpointing;
  }

  getProxy(): string | undefined {
    return this.proxy;
  }

  getWorkingDir(): string {
    return this.cwd;
  }

  getBugCommand(): BugCommandSettings | undefined {
    return this.bugCommand;
  }

  getFileService(): FileDiscoveryService {
    if (!this.fileDiscoveryService) {
      this.fileDiscoveryService = new FileDiscoveryService(this.targetDir);
    }
    return this.fileDiscoveryService;
  }

  getUsageStatisticsEnabled(): boolean {
    return this.usageStatisticsEnabled;
  }

  getExtensionContextFilePaths(): string[] {
    return this.extensionContextFilePaths;
  }

  getExperimentalAcp(): boolean {
    return this.experimentalAcp;
  }

  getListExtensions(): boolean {
    return this.listExtensions;
  }

  getExtensions(): GeminiCLIExtension[] {
    return this._extensions;
  }

  getBlockedMcpServers(): Array<{ name: string; extensionName: string }> {
    return this._blockedMcpServers;
  }

  getNoBrowser(): boolean {
    return this.noBrowser;
  }

  isBrowserLaunchSuppressed(): boolean {
    return this.getNoBrowser() || !shouldAttemptBrowserLaunch();
  }

  getSummarizeToolOutputConfig():
    | Record<string, SummarizeToolOutputSettings>
    | undefined {
    return this.summarizeToolOutput;
  }

  getIdeModeFeature(): boolean {
    return this.ideModeFeature;
  }

  getIdeMode(): boolean {
    return this.ideMode;
  }

  getFolderTrustFeature(): boolean {
    return this.folderTrustFeature;
  }

  getFolderTrust(): boolean {
    return this.folderTrust;
  }

  setIdeMode(value: boolean): void {
    this.ideMode = value;
  }

  async setIdeModeAndSyncConnection(value: boolean): Promise<void> {
    this.ideMode = value;
    if (value) {
      await this.ideClient.connect();
      logIdeConnection(this, new IdeConnectionEvent(IdeConnectionType.SESSION));
    } else {
      await this.ideClient.disconnect();
    }
  }

  getIdeClient(): IdeClient {
    return this.ideClient;
  }

  getChatCompression(): ChatCompressionSettings | undefined {
    return this.chatCompression;
  }

  isInteractive(): boolean {
    return this.interactive;
  }

  getActivePersona(): PersonaDefinition | null {
    return this.activePersona;
  }

  hasActivePersona(): boolean {
    return this.activePersona !== null;
  }

  async getGitService(): Promise<GitService> {
    if (!this.gitService) {
      this.gitService = new GitService(this.targetDir);
      await this.gitService.initialize();
    }
    return this.gitService;
  }

  async createToolRegistry(): Promise<ToolRegistry> {
    const registry = new ToolRegistry(this);

    // helper to create & register core tools that are enabled
    // eslint-disable-next-line @typescript-eslint/no-explicit-any
    const registerCoreTool = (ToolClass: any, ...args: unknown[]) => {
      const className = ToolClass.name;
      const toolName = ToolClass.Name || className;
      const coreTools = this.getCoreTools();
      const excludeTools = this.getExcludeTools();

      let isEnabled = false;
      if (coreTools === undefined) {
        isEnabled = true;
      } else {
        isEnabled = coreTools.some(
          (tool) =>
            tool === className ||
            tool === toolName ||
            tool.startsWith(`${className}(`) ||
            tool.startsWith(`${toolName}(`),
        );
      }

      if (
        excludeTools?.includes(className) ||
        excludeTools?.includes(toolName)
      ) {
        isEnabled = false;
      }

      if (isEnabled) {
        registry.registerTool(new ToolClass(...args));
      }
    };

    registerCoreTool(LSTool, this);
    registerCoreTool(ReadFileTool, this);
    registerCoreTool(GrepTool, this);
    registerCoreTool(GlobTool, this);
    registerCoreTool(EditTool, this);
    registerCoreTool(WriteFileTool, this);
    registerCoreTool(WebFetchTool, this);
    registerCoreTool(ReadManyFilesTool, this);
    registerCoreTool(ShellTool, this);
    registerCoreTool(MemoryTool);
    registerCoreTool(WebSearchTool, this);
    registerCoreTool(HandoverToPersonaTool);

    await registry.discoverAllTools();
    return registry;
  }
}
// Export model constants for use in CLI
export { DEFAULT_GEMINI_FLASH_MODEL };<|MERGE_RESOLUTION|>--- conflicted
+++ resolved
@@ -200,11 +200,8 @@
   folderTrustFeature?: boolean;
   folderTrust?: boolean;
   ideMode?: boolean;
-<<<<<<< HEAD
   ideClient: IdeClient;
   persona?: string;
-=======
->>>>>>> 94b61999
   loadMemoryFromIncludeDirectories?: boolean;
   chatCompression?: ChatCompressionSettings;
   interactive?: boolean;
