--- conflicted
+++ resolved
@@ -207,11 +207,8 @@
       }),
       getGeminiClient: vi.fn(),
       setFallbackMode: vi.fn(),
-<<<<<<< HEAD
       getActivePersona: vi.fn().mockReturnValue(null),
-=======
       getChatCompression: vi.fn().mockReturnValue(undefined),
->>>>>>> 94b61999
     };
     const MockedConfig = vi.mocked(Config, true);
     MockedConfig.mockImplementation(
